import os
import enum
import uuid
import socket
import anyio
import logging
<<<<<<< HEAD
from anthropic import AnthropicBedrock
from dag_compiler import Compiler
=======
import concurrent.futures
from compiler.core import Compiler
>>>>>>> 8c12ac7c
from langfuse import Langfuse
from fsm_core.llm_common import AnthropicClient
from fsm_core.helpers import agent_dfs, span_claude_bedrock
from fsm_core import typespec, drizzle, typescript, handler_tests, handlers
from fsm_core.common import Node, AgentState, AgentMachine
import statemachine
from core.datatypes import ApplicationPrepareOut, CapabilitiesOut, DrizzleOut, TypespecOut, ApplicationOut
from core.datatypes import RefineOut, GherkinOut, TypescriptOut, HandlerTestsOut, HandlerOut
from typing import TypedDict, NotRequired

logger = logging.getLogger(__name__)


async def solve_agent[T](
    init: AgentMachine[T],
    context: T,
    m_claude: AnthropicClient,
    langfuse: Langfuse,
    langfuse_parent_trace_id: str,
    langfuse_parent_observation_id: str,
    max_depth: int = 3,
    max_width: int = 2,
):
    def llm_fn(messages, generation):
        completion = span_claude_bedrock(m_claude, messages, generation)
        return {"role": "assistant", "content": completion.content}

    solution = await agent_dfs(
        init,
        context,
        llm_fn,
        langfuse,
        langfuse_parent_trace_id,
        langfuse_parent_observation_id,
        max_depth=max_depth,
        max_width=max_width,
    )
    return solution


# set up actors

class ActorContext:
    def __init__(self, compiler: Compiler):
        self.compiler = compiler


class TypespecActor:
    def __init__(self, m_claude: AnthropicClient, compiler: Compiler, langfuse_client: Langfuse, trace_id: str, observation_id: str):
        self.m_claude = m_claude
        self.compiler = compiler
        self.langfuse_client = langfuse_client
        self.trace_id = trace_id
        self.observation_id = observation_id

    async def execute(self, user_requests: list[str], feedback: str | None = None, previous_schema: str | None = None):
        """
        Execute TypeSpec generation or revision

        Args:
            user_requests: List of user prompts
            feedback: Optional feedback for revision
            previous_schema: Previous TypeSpec schema for context (required if feedback provided)
        """
        is_revision = feedback is not None
        span_name = "typespec_revision" if is_revision else "typespec"
        span = self.langfuse_client.span(
            name=span_name,
            trace_id=self.trace_id,
            parent_observation_id=self.observation_id,
        )

        # Create appropriate entry based on operation type
        start = self._create_entry(user_requests, feedback, previous_schema)

        result, _ = await solve_agent(start, ActorContext(self.compiler), self.m_claude, self.langfuse_client, self.trace_id, span.id)
        if result is None:
            raise ValueError("Failed to solve typespec")
        if not isinstance(result.data.inner, typespec.Success):
            raise Exception("Bad state: " + str(result.data.inner))

        # Include feedback in the span data if provided
        output_data = result.data.inner.__dict__.copy()
        if feedback:
            output_data["feedback"] = feedback
        span.end(output=output_data)

        return result.data.inner

    def _create_entry(self, user_requests: list[str], feedback: str | None = None, previous_schema: str | None = None):
        """
        Create the appropriate entry for this actor based on operation type

        Args:
            user_requests: List of user prompts
            feedback: Optional feedback for revision
            previous_schema: Previous TypeSpec schema (required if feedback provided)

        Returns:
            Entry or FeedbackEntry instance
        """
        if feedback and previous_schema:
            # Use dedicated FeedbackEntry for revision with context
            return typespec.FeedbackEntry(user_requests, previous_schema, feedback)
        else:
            # Use regular Entry for initial creation or backward compatibility
            return typespec.Entry(user_requests)


class DrizzleActor:
    def __init__(self, m_claude: AnthropicClient, compiler: Compiler, langfuse_client: Langfuse, trace_id: str, observation_id: str):
        self.m_claude = m_claude
        self.compiler = compiler
        self.langfuse_client = langfuse_client
        self.trace_id = trace_id
        self.observation_id = observation_id

    async def execute(self, typespec_definitions: str, feedback: str = None, previous_schema: str = None):
        """
        Execute Drizzle schema generation or revision

        Args:
            typespec_definitions: TypeSpec schema to generate Drizzle from
            feedback: Optional feedback for revision
            previous_schema: Previous Drizzle schema for context (required if feedback provided)
        """
        is_revision = feedback is not None
        span_name = "drizzle_revision" if is_revision else "drizzle"
        span = self.langfuse_client.span(
            name=span_name,
            trace_id=self.trace_id,
            parent_observation_id=self.observation_id,
        )

        # Create appropriate entry based on operation type
        start = self._create_entry(typespec_definitions, feedback, previous_schema)

        result, _ = await solve_agent(start, ActorContext(self.compiler), self.m_claude, self.langfuse_client, self.trace_id, span.id)
        if result is None:
            raise ValueError("Failed to solve drizzle")
        if not isinstance(result.data.inner, drizzle.Success):
            raise Exception("Failed to solve drizzle: " + str(result.data.inner))

        # Include feedback in the span data if provided
        output_data = result.data.inner.__dict__.copy()
        if feedback:
            output_data["feedback"] = feedback
        span.end(output=output_data)

        return result.data.inner

    def _create_entry(self, typespec_definitions: str, feedback: str = None, previous_schema: str = None):
        """
        Create the appropriate entry for this actor based on operation type

        Args:
            typespec_definitions: TypeSpec schema to generate Drizzle from
            feedback: Optional feedback for revision
            previous_schema: Previous Drizzle schema (required if feedback provided)

        Returns:
            Entry or FeedbackEntry instance
        """
        if feedback and previous_schema:
            # Use dedicated FeedbackEntry for revision with context
            return drizzle.FeedbackEntry(typespec_definitions, previous_schema, feedback)
        else:
            # Use regular Entry for initial creation
            return drizzle.Entry(typespec_definitions)


class TypescriptActor:
    def __init__(self, m_claude: AnthropicClient, compiler: Compiler, langfuse_client: Langfuse, trace_id: str, observation_id: str):
        self.m_claude = m_claude
        self.compiler = compiler
        self.langfuse_client = langfuse_client
        self.trace_id = trace_id
        self.observation_id = observation_id

    async def execute(self, typespec_definitions: str, feedback: str = None):
        span_name = "typescript_revision" if feedback else "typescript"
        span = self.langfuse_client.span(
            name=span_name,
            trace_id=self.trace_id,
            parent_observation_id=self.observation_id,
        )

        # Create entry with feedback if available
        start = typescript.Entry(typespec_definitions, feedback)
        result, _ = await solve_agent(start, ActorContext(self.compiler), self.m_claude, self.langfuse_client, self.trace_id, span.id)
        if result is None:
            raise ValueError("Failed to solve typescript")
        if not isinstance(result.data.inner, typescript.Success):
            raise Exception("Failed to solve typescript: " + str(result.data.inner))

        # Include feedback in the span data if provided
        output_data = result.data.inner.__dict__.copy()
        if feedback:
            output_data["feedback"] = feedback
        span.end(output=output_data)

        return result.data.inner


class HandlerTestsActor:
    def __init__(self, m_claude: AnthropicClient, compiler: Compiler, langfuse_client: Langfuse, trace_id: str, observation_id: str, max_workers=5):
        self.m_claude = m_claude
        self.compiler = compiler
        self.langfuse_client = langfuse_client
        self.trace_id = trace_id
        self.observation_id = observation_id
        self.max_workers = max_workers

    async def execute(self, functions: list[typescript.FunctionDeclaration], typescript_schema: str, drizzle_schema: str, feedback: dict[str, str] = None) -> dict[str, handler_tests.Success]:
        has_feedback = feedback is not None and len(feedback) > 0
        span_name = "handler_tests_revision" if has_feedback else "handler_tests"
        span = self.langfuse_client.span(
            name=span_name,
            trace_id=self.trace_id,
            parent_observation_id=self.observation_id,
        )

        result_dict: dict[str, handler_tests.Success] = {}

        async def run_test(function: typescript.FunctionDeclaration):
            # Use feedback for the function if available
            function_feedback = feedback.get(function.name) if feedback else None

            # Create entry with feedback if available
            start = handler_tests.Entry(function.name, typescript_schema, drizzle_schema, function_feedback)
            result, _ = await solve_agent(start, ActorContext(self.compiler), self.m_claude, self.langfuse_client, self.trace_id, span.id)
            if result is None:
                raise ValueError(f"Failed to solve handler tests for {function}")
            if not isinstance(result.data.inner, handler_tests.Success):
                raise Exception(f"Failed to solve handler tests for {function}: " + str(result.data.inner))
            result_dict[function.name] = result.data.inner

        async with anyio.create_task_group() as tg:
            for fn in functions:
                tg.start_soon(run_test, fn)

        # Include feedback in the span data if provided
        output_data = {k: v.__dict__ for k, v in result_dict.items()}
        if feedback:
            output_data["feedback"] = feedback
        span.end(output=output_data)

        return result_dict


class HandlersActor:
    def __init__(self, m_claude: AnthropicClient, compiler: Compiler, langfuse_client: Langfuse, trace_id: str, observation_id: str):
        self.m_claude = m_claude
        self.compiler = compiler
        self.langfuse_client = langfuse_client
        self.trace_id = trace_id
        self.observation_id = observation_id

    async def execute(self, functions: list[typescript.FunctionDeclaration], typescript_schema: str, drizzle_schema: str, tests: dict[str, handler_tests.Success], feedback: dict[str, str] = None) -> dict[str, handlers.Success | handlers.TestsError]:
        has_feedback = feedback is not None and len(feedback) > 0
        span_name = "handlers_revision" if has_feedback else "handlers"
        span = self.langfuse_client.span(
            name=span_name,
            trace_id=self.trace_id,
            parent_observation_id=self.observation_id,
        )

        result_dict = {}

        async def run_handler(function: typescript.FunctionDeclaration):
            # Get function-specific feedback if available
            function_feedback = feedback.get(function.name) if feedback else None

            # Create entry with feedback if available
            start = handlers.Entry(function.name, typescript_schema, drizzle_schema, tests[function.name].source, function_feedback)
            result, _ = await solve_agent(start, ActorContext(self.compiler), self.m_claude, self.langfuse_client, self.trace_id, span.id)
            if result is None:
                raise ValueError(f"Failed to solve handlers for {function}")
            if isinstance(result.data.inner, handlers.TestsError) and result.data.inner.score == 0:
                raise Exception(f"Failed to solve handlers for {function}: " + str(result.data.inner))
            result_dict[function.name] = result.data.inner

        async with anyio.create_task_group() as tg:
            for fn in functions:
                tg.start_soon(run_handler, fn)

        # Include feedback in the span data if provided
        output_data = {k: v.__dict__ if hasattr(v, "__dict__") else str(v) for k, v in result_dict.items()}
        if feedback:
            output_data["feedback"] = feedback
        span.end(output=output_data)

        return result_dict


class FsmState(str, enum.Enum):
    TYPESPEC = "typespec"
    TYPESPEC_REVIEW = "typespec_review"
    DRIZZLE = "drizzle"
    DRIZZLE_REVIEW = "drizzle_review"
    TYPESCRIPT = "typescript"
    TYPESCRIPT_REVIEW = "typescript_review"
    HANDLER_TESTS = "handler_tests"
    HANDLER_TESTS_REVIEW = "handler_tests_review"
    HANDLERS = "handlers"
    HANDLERS_REVIEW = "handlers_review"
    COMPLETE = "complete"
    FAILURE = "failure"
    WAIT = "wait"


class InteractionMode(enum.Enum):
    INTERACTIVE = "interactive"  # All stages require confirmation
    NON_INTERACTIVE = "non_interactive"  # No stages require confirmation
    TYPESPEC_ONLY = "typespec_only"  # Only typespec stage requires confirmation


# Define state transitions for FSM
FSM_TRANSITIONS = {
    FsmState.TYPESPEC: {
        'processing': FsmState.TYPESPEC,
        'review': FsmState.TYPESPEC_REVIEW,
        'next': FsmState.DRIZZLE
    },
    FsmState.DRIZZLE: {
        'processing': FsmState.DRIZZLE,
        'review': FsmState.DRIZZLE_REVIEW,
        'next': FsmState.TYPESCRIPT
    },
    FsmState.TYPESCRIPT: {
        'processing': FsmState.TYPESCRIPT,
        'review': FsmState.TYPESCRIPT_REVIEW,
        'next': FsmState.HANDLER_TESTS
    },
    FsmState.HANDLER_TESTS: {
        'processing': FsmState.HANDLER_TESTS,
        'review': FsmState.HANDLER_TESTS_REVIEW,
        'next': FsmState.HANDLERS
    },
    FsmState.HANDLERS: {
        'processing': FsmState.HANDLERS,
        'review': FsmState.HANDLERS_REVIEW,
        'next': FsmState.COMPLETE
    }
}

# Define which stages require confirmation in each mode
MODE_CONFIG = {
    InteractionMode.INTERACTIVE: [
        FsmState.TYPESPEC, FsmState.DRIZZLE, FsmState.TYPESCRIPT,
        FsmState.HANDLER_TESTS, FsmState.HANDLERS
    ],
    InteractionMode.NON_INTERACTIVE: [],  # No states require interaction
    InteractionMode.TYPESPEC_ONLY: [FsmState.TYPESPEC]  # Only typespec requires confirmation
}


class FsmEvent:
    # Event types
    PROMPT = "PROMPT"
    CONFIRM = "CONFIRM"
    REVISE_TYPESPEC = "REVISE_TYPESPEC"
    REVISE_DRIZZLE = "REVISE_DRIZZLE"
    REVISE_TYPESCRIPT = "REVISE_TYPESCRIPT"
    REVISE_HANDLER_TESTS = "REVISE_HANDLER_TESTS"
    REVISE_HANDLERS = "REVISE_HANDLERS"

    def __init__(self, type_: str, feedback: str | None = None):
        self.type = type_
        self.feedback = feedback

    # For backward compatibility with string comparison
    def __eq__(self, other):
        if isinstance(other, str):
            return self.type == other
        return self.type == other.type if hasattr(other, "type") else False

    def __hash__(self):
        return hash(self.type)

    def __str__(self):
        return self.type




class FSMContext(TypedDict):
    description: str
    capabilities: NotRequired[list[str]]
    typespec_schema: NotRequired[typespec.Success]
    drizzle_schema: NotRequired[drizzle.Success]
    typescript_schema: NotRequired[typescript.Success]
    handler_tests: NotRequired[dict[str, handler_tests.Success]]
    handlers: NotRequired[dict[str, handlers.Success | handlers.TestsError]]
    # Feedback fields for revision
    typespec_feedback: NotRequired[str]
    drizzle_feedback: NotRequired[str]
    typescript_feedback: NotRequired[str]
    handler_tests_feedback: NotRequired[dict[str, str]]
    handlers_feedback: NotRequired[dict[str, str]]



class Application:
    def __init__(
        self,
        client: AnthropicClient,
        compiler: Compiler,
        langfuse_client: Langfuse | None = None,
        interaction_mode: InteractionMode = InteractionMode.NON_INTERACTIVE
    ):
        self.client = client
        self.compiler = compiler
        self.langfuse_client = langfuse_client or Langfuse()
        self.interaction_mode = interaction_mode

<<<<<<< HEAD
    async def prepare_bot(self, prompts: list[str], bot_id: str | None = None, capabilities: list[str] | None = None, *args, **kwargs) -> ApplicationPrepareOut:
=======
    def get_effective_state(self, fsm: statemachine.StateMachine[FSMContext]) -> FsmState:
        """
        Gets the effective state of the FSM, taking errors into account.
        This method encapsulates the logic for determining the actual state
        when errors are present in the context.
        """
        # Check if there's an error in the context
        if "error" in fsm.context:
            return FsmState.FAILURE
            
        # If no error, return the actual state path
        if not fsm.stack_path:
            return FsmState.FAILURE  # Default to failure if stack is empty
            
        return fsm.stack_path[-1]

    def prepare_bot(self, prompts: list[str], bot_id: str | None = None, capabilities: list[str] | None = None, *args, **kwargs) -> ApplicationPrepareOut:
>>>>>>> 8c12ac7c
        logger.info(f"Preparing bot with prompts: {prompts}")
        trace = self.langfuse_client.trace(
            id=kwargs.get("langfuse_observation_id", uuid.uuid4().hex),
            name="create_bot",
            user_id=os.environ.get("USER_ID", socket.gethostname()),
            metadata={"bot_id": bot_id},
        )
        logger.info(f"Created trace with ID: {trace.id}")

        fsm_context: FSMContext = {"description": "", "user_requests": prompts}
        fsm_states = self.make_fsm_states(trace.id, trace.id)
        fsm = statemachine.StateMachine[FSMContext](fsm_states, fsm_context)
        logger.info("Initialized state machine, sending PROMPT event")
<<<<<<< HEAD
        await fsm.send(FsmEvent.PROMPT)
        logger.info(f"State machine finished at state: {fsm.stack_path[-1]}")
=======
        fsm.send(FsmEvent.PROMPT)
        
        # Get effective state that takes errors into account
        effective_state = self.get_effective_state(fsm)
        logger.info(f"State machine finished at state: {effective_state}")
>>>>>>> 8c12ac7c

        result = {"capabilities": capabilities, "status": "processing"}
        error_output = None

        match effective_state:
            case FsmState.COMPLETE:
                typespec_schema = fsm.context["typespec_schema"]
                result.update({"typespec": typespec_schema})
                result.update({"status": "success"})
            case FsmState.FAILURE:
                error_output = fsm.context["error"]
                result.update({"error": error_output})
                result.update({"status": "error"})
            case FsmState.TYPESPEC_REVIEW:
                typespec_schema = fsm.context["typespec_schema"]
                result.update({"typespec": typespec_schema})
                result.update({"status": "success"}) # until we have router we let user iterate in done state
            case _:
                raise ValueError(F"Unexpected state: {effective_state}")

        trace.update(output=result)

        refined = RefineOut(refined_description="", error_output=error_output)
        return ApplicationPrepareOut(
            refined_description=refined,
            capabilities=CapabilitiesOut(capabilities if capabilities is not None else [], error_output),
            typespec=TypespecOut(
                reasoning=getattr(result.get("typespec"), "reasoning", None),
                typespec_definitions=getattr(result.get("typespec"), "typespec", None),
                llm_functions=getattr(result.get("typespec"), "llm_functions", None),
                error_output=error_output
            ),
            status=result.get("status", "success")
        )

    async def update_bot(self, typespec_schema: str, bot_id: str | None = None, capabilities: list[str] | None = None, *args, **kwargs) -> ApplicationOut:
        logger.info(f"Updating bot with ID: {bot_id if bot_id else 'unknown'}")
        trace = self.langfuse_client.trace(
            id=kwargs.get("langfuse_observation_id", uuid.uuid4().hex),
            name="update_bot",
            user_id=os.environ.get("USER_ID", socket.gethostname()),
            metadata={"bot_id": bot_id},
        )
        logger.info(f"Created trace with ID: {trace.id}")

        # hack typespec output
        logger.info("Processing typespec schema")
        # Check if typespec already has tags
        if not (("<reasoning>" in typespec_schema and "</reasoning>" in typespec_schema) and
                ("<typespec>" in typespec_schema and "</typespec>" in typespec_schema)):
            # Wrap the schema in the expected format
            logger.info("Adding default reasoning and typespec tags")
            typespec_schema = f"""
            <reasoning>
            Auto-generated reasoning.
            </reasoning>

            <typespec>
            {typespec_schema}
            </typespec>
            """
        reasoning, typespec_parsed, llm_functions = typespec.TypespecMachine.parse_output(typespec_schema)
        typespec_input = typespec.Success(reasoning, typespec_parsed, llm_functions, {"exit_code": 0})
        logger.info(f"Parsed typespec schema with {len(llm_functions) if llm_functions else 0} LLM functions")

        fsm_context: FSMContext = {"description": "", "typespec_schema": typespec_input}
        fsm_states = self.make_fsm_states(trace.id, trace.id)
        fsm = statemachine.StateMachine[FSMContext](fsm_states, fsm_context)
        logger.info("Initialized state machine, sending CONFIRM event")
<<<<<<< HEAD
        await fsm.send(FsmEvent.CONFIRM)
        logger.info(f"State machine finished at state: {fsm.stack_path[-1]}")
=======
        fsm.send(FsmEvent.CONFIRM)
        
        # Get effective state that takes errors into account
        effective_state = self.get_effective_state(fsm)
        logger.info(f"State machine finished at state: {effective_state}")
>>>>>>> 8c12ac7c

        result = {"capabilities": capabilities}
        error_output = None

        match effective_state:
            case FsmState.COMPLETE:
                result.update(fsm.context)
            case FsmState.FAILURE:
                error_output = fsm.context["error"]
                result.update({"error": error_output})
            case _:
                raise ValueError(F"Unexpected state: {effective_state}")

        trace.update(output=result)
        # Create TypescriptOut conditionally
        typescript_result = result.get("typescript_schema")
        typescript_out = None
        typescript_args = {}
        if typescript_result:
            typescript_out = TypescriptOut(
                reasoning=getattr(typescript_result, "reasoning", None),
                typescript_schema=getattr(typescript_result, "typescript_schema", None),
                functions=getattr(typescript_result, "functions", None),
                error_output=error_output
            )
            typescript_args = {f.name: f.argument_schema for f in typescript_result.functions}
        # FixMe: should we fail otherwise?

        # Create dictionary comprehensions for handlers and tests
        handler_tests_dict = {
            name: HandlerTestsOut(
                name=name,
                content=getattr(test, "source", None),
                error_output=error_output
            ) for name, test in result.get("handler_tests", {}).items()
        }

        handlers_dict = {
            name: HandlerOut(
                name=name,
                handler=getattr(handler, "source", None),
                argument_schema=typescript_args.get(name),
                error_output=error_output
            ) for name, handler in result.get("handlers", {}).items()
        }

        return ApplicationOut(
            refined_description=RefineOut(refined_description="", error_output=error_output),
            capabilities=CapabilitiesOut(capabilities if capabilities is not None else [], error_output),
            typespec=TypespecOut(
                reasoning=getattr(result.get("typespec_schema"), "reasoning", None),
                typespec_definitions=getattr(result.get("typespec_schema"), "typespec", None),
                llm_functions=getattr(result.get("typespec_schema"), "llm_functions", None),
                error_output=error_output
            ),
            drizzle=DrizzleOut(
                reasoning=getattr(result.get("drizzle_schema"), "reasoning", None),
                drizzle_schema=getattr(result.get("drizzle_schema"), "drizzle_schema", None),
                error_output=error_output
            ),
            handlers=handlers_dict,
            handler_tests=handler_tests_dict,
            typescript_schema=typescript_out,
            gherkin=GherkinOut(reasoning=None, gherkin=None, error_output=error_output),
            trace_id=trace.id
        )

    def get_next_state(self, current_state: FsmState) -> FsmState:
        """
        Determine the next state based on the current state and interaction mode.

        Raises:
            ValueError: If no transitions are defined for the state
        """
        # Special handling for terminal states
        if current_state in [FsmState.COMPLETE, FsmState.FAILURE]:
            return current_state

        # Get transition info for this state
        transitions = FSM_TRANSITIONS.get(current_state)
        if not transitions:
            raise ValueError(f"No transitions defined for state {current_state}")

        # Check if this state requires review in the current interaction mode
        if current_state in MODE_CONFIG.get(self.interaction_mode, []):
            return transitions['review']
        else:
            return transitions['next']

    def make_fsm_states(self, trace_id: str, observation_id: str) -> statemachine.State:
        typespec_actor = TypespecActor(self.client, self.compiler, self.langfuse_client, trace_id, observation_id)
        drizzle_actor = DrizzleActor(self.client, self.compiler, self.langfuse_client, trace_id, observation_id)
        typescript_actor = TypescriptActor(self.client, self.compiler, self.langfuse_client, trace_id, observation_id)
        handler_tests_actor = HandlerTestsActor(self.client, self.compiler, self.langfuse_client, trace_id, observation_id)
        handlers_actor = HandlersActor(self.client, self.compiler, self.langfuse_client, trace_id, observation_id)

        # Define target states based on interaction mode
        typespec_target = self.get_next_state(FsmState.TYPESPEC)
        drizzle_target = self.get_next_state(FsmState.DRIZZLE)
        typescript_target = self.get_next_state(FsmState.TYPESCRIPT)
        handler_tests_target = self.get_next_state(FsmState.HANDLER_TESTS)
        handlers_target = self.get_next_state(FsmState.HANDLERS)

        def fsm_ctx_set(key: str):
            async def _set_val(ctx: FSMContext, value):
                # Set the value in the context
                ctx[key] = value
            return _set_val

        # Base state configuration
        states: statemachine.State[FSMContext] = {
            "on": {
                FsmEvent.PROMPT: FsmState.TYPESPEC,
                FsmEvent.CONFIRM: FsmState.DRIZZLE,
            },
            "states": {
                FsmState.TYPESPEC: {
                    "invoke": {
                        "src": typespec_actor,
                        "input_fn": lambda ctx: (
                            ctx["user_requests"],
                            ctx.get("typespec_feedback", ""),
                            ctx["typespec_schema"].typespec if ctx.get("typespec_schema") else None,
                        ),
                        "on_done": {
                            "target": typespec_target,
                            "actions": [fsm_ctx_set("typespec_schema")],
                            #"actions": [lambda ctx, event: ctx.update({"typespec_schema": event})],
                        },
                        "on_error": {
                            "target": FsmState.FAILURE,
                            "actions": [fsm_ctx_set("error")],
                            #"actions": [lambda ctx, event: ctx.update({"error": event})],
                        },
                    },
                },
                FsmState.DRIZZLE: {
                    "invoke": {
                        "src": drizzle_actor,
                        "input_fn": lambda ctx: (
                            ctx["typespec_schema"].typespec,
                            ctx.get("drizzle_feedback", ""),
                            ctx["drizzle_schema"].drizzle_schema if ctx.get("drizzle_schema") else None,
                        ),
                        "on_done": {
                            "target": drizzle_target,
                            "actions": [fsm_ctx_set("drizzle_schema")],
                            #"actions": [lambda ctx, event: ctx.update({"drizzle_schema": event})],
                        },
                        "on_error": {
                            "target": FsmState.FAILURE,
                            "actions": [fsm_ctx_set("error")],
                            #"actions": [lambda ctx, event: ctx.update({"error": event})],
                        },
                    }
                },
                FsmState.TYPESCRIPT: {
                    "invoke": {
                        "src": typescript_actor,
                        "input_fn": lambda ctx: (ctx["typespec_schema"].typespec, ctx.get("typescript_feedback")),
                        "on_done": {
                            "target": typescript_target,
                            "actions": [fsm_ctx_set("typescript_schema")],
                            #"actions": [lambda ctx, event: ctx.update({"typescript_schema": event})],
                        },
                        "on_error": {
                            "target": FsmState.FAILURE,
                            "actions": [fsm_ctx_set("error")],
                            #"actions": [lambda ctx, event: ctx.update({"error": event})],
                        },
                    }
                },
                FsmState.HANDLER_TESTS: {
                    "invoke": {
                        "src": handler_tests_actor,
                        "input_fn": lambda ctx: (ctx["typescript_schema"].functions, ctx["typescript_schema"].typescript_schema, ctx["drizzle_schema"].drizzle_schema, ctx.get("handler_tests_feedback")),
                        "on_done": {
                            "target": handler_tests_target,
                            "actions": [fsm_ctx_set("handler_tests")],
                            #"actions": [lambda ctx, event: ctx.update({"handler_tests": event})],
                        },
                        "on_error": {
                            "target": FsmState.FAILURE,
                            "actions": [fsm_ctx_set("error")],
                            #"actions": [lambda ctx, event: ctx.update({"error": event})],
                        },
                    }
                },
                FsmState.HANDLERS: {
                    "invoke": {
                        "src": handlers_actor,
                        "input_fn": lambda ctx: (ctx["typescript_schema"].functions, ctx["typescript_schema"].typescript_schema, ctx["drizzle_schema"].drizzle_schema, ctx["handler_tests"], ctx.get("handlers_feedback")),
                        "on_done": {
                            "target": handlers_target,
                            "actions": [fsm_ctx_set("handlers")],
                            #"actions": [lambda ctx, event: ctx.update({"handlers": event})],
                        },
                        "on_error": {
                            "target": FsmState.FAILURE,
                            "actions": [fsm_ctx_set("error")],
                            #"actions": [lambda ctx, event: ctx.update({"error": event})],
                        },
                    }
                },
                FsmState.COMPLETE: {
                    # Terminal state with no transitions
                },
                FsmState.FAILURE: {
                    # Terminal failure state with no transitions to other states
                    # This ensures it doesn't automatically transition to COMPLETE
                },
                FsmState.WAIT: {},
            }
        }

        # Always add all review states, but they'll only be used if the interaction mode requires them
        states["states"].update({
            FsmState.TYPESPEC_REVIEW: {
                "on": {
                    FsmEvent.CONFIRM: FsmState.DRIZZLE,
                    FsmEvent.REVISE_TYPESPEC: FsmState.TYPESPEC,
                },
            },
            FsmState.DRIZZLE_REVIEW: {
                "on": {
                    FsmEvent.CONFIRM: FsmState.TYPESCRIPT,
                    FsmEvent.REVISE_DRIZZLE: FsmState.DRIZZLE,
                },
            },
            FsmState.TYPESCRIPT_REVIEW: {
                "on": {
                    FsmEvent.CONFIRM: FsmState.HANDLER_TESTS,
                    FsmEvent.REVISE_TYPESCRIPT: FsmState.TYPESCRIPT,
                },
            },
            FsmState.HANDLER_TESTS_REVIEW: {
                "on": {
                    FsmEvent.CONFIRM: FsmState.HANDLERS,
                    FsmEvent.REVISE_HANDLER_TESTS: FsmState.HANDLER_TESTS,
                },
            },
            FsmState.HANDLERS_REVIEW: {
                "on": {
                    FsmEvent.CONFIRM: FsmState.COMPLETE,
                    FsmEvent.REVISE_HANDLERS: FsmState.HANDLERS,
                },
            },
        })

        return states<|MERGE_RESOLUTION|>--- conflicted
+++ resolved
@@ -4,13 +4,8 @@
 import socket
 import anyio
 import logging
-<<<<<<< HEAD
 from anthropic import AnthropicBedrock
 from dag_compiler import Compiler
-=======
-import concurrent.futures
-from compiler.core import Compiler
->>>>>>> 8c12ac7c
 from langfuse import Langfuse
 from fsm_core.llm_common import AnthropicClient
 from fsm_core.helpers import agent_dfs, span_claude_bedrock
@@ -427,9 +422,6 @@
         self.langfuse_client = langfuse_client or Langfuse()
         self.interaction_mode = interaction_mode
 
-<<<<<<< HEAD
-    async def prepare_bot(self, prompts: list[str], bot_id: str | None = None, capabilities: list[str] | None = None, *args, **kwargs) -> ApplicationPrepareOut:
-=======
     def get_effective_state(self, fsm: statemachine.StateMachine[FSMContext]) -> FsmState:
         """
         Gets the effective state of the FSM, taking errors into account.
@@ -447,7 +439,7 @@
         return fsm.stack_path[-1]
 
     def prepare_bot(self, prompts: list[str], bot_id: str | None = None, capabilities: list[str] | None = None, *args, **kwargs) -> ApplicationPrepareOut:
->>>>>>> 8c12ac7c
+    async def prepare_bot(self, prompts: list[str], bot_id: str | None = None, capabilities: list[str] | None = None, *args, **kwargs) -> ApplicationPrepareOut:
         logger.info(f"Preparing bot with prompts: {prompts}")
         trace = self.langfuse_client.trace(
             id=kwargs.get("langfuse_observation_id", uuid.uuid4().hex),
@@ -461,16 +453,8 @@
         fsm_states = self.make_fsm_states(trace.id, trace.id)
         fsm = statemachine.StateMachine[FSMContext](fsm_states, fsm_context)
         logger.info("Initialized state machine, sending PROMPT event")
-<<<<<<< HEAD
         await fsm.send(FsmEvent.PROMPT)
         logger.info(f"State machine finished at state: {fsm.stack_path[-1]}")
-=======
-        fsm.send(FsmEvent.PROMPT)
-        
-        # Get effective state that takes errors into account
-        effective_state = self.get_effective_state(fsm)
-        logger.info(f"State machine finished at state: {effective_state}")
->>>>>>> 8c12ac7c
 
         result = {"capabilities": capabilities, "status": "processing"}
         error_output = None
@@ -540,16 +524,8 @@
         fsm_states = self.make_fsm_states(trace.id, trace.id)
         fsm = statemachine.StateMachine[FSMContext](fsm_states, fsm_context)
         logger.info("Initialized state machine, sending CONFIRM event")
-<<<<<<< HEAD
         await fsm.send(FsmEvent.CONFIRM)
         logger.info(f"State machine finished at state: {fsm.stack_path[-1]}")
-=======
-        fsm.send(FsmEvent.CONFIRM)
-        
-        # Get effective state that takes errors into account
-        effective_state = self.get_effective_state(fsm)
-        logger.info(f"State machine finished at state: {effective_state}")
->>>>>>> 8c12ac7c
 
         result = {"capabilities": capabilities}
         error_output = None
