<<<<<<< HEAD
from typing import Awaitable, Callable
from anthropic import AnthropicBedrock
=======
from typing import Callable
>>>>>>> 8c12ac7c
from anthropic.types import MessageParam
from fsm_core.llm_common import AnthropicClient

from langfuse import Langfuse
from langfuse.client import StatefulGenerationClient
from langfuse.decorators import observe, langfuse_context

from . import common
from .common import AgentState, Node


def bedrock_claude(
    client: AnthropicClient,
    messages: list[MessageParam],
    max_tokens: int = 8192,
    temperature: float = 1.0,
    thinking_budget: int = 0,
):
    if thinking_budget > 0:
        thinking_config = {
            "type": "enabled",
            "budget_tokens": thinking_budget,
        }
    else:
        thinking_config = {
            "type": "disabled",
        }
    return client.messages.create(
        max_tokens=max_tokens + thinking_budget,
        messages=messages,
        temperature=temperature,
        thinking=thinking_config,
    )


def span_claude_bedrock(
    client: AnthropicClient,
    messages: list[MessageParam],
    generation: StatefulGenerationClient,
    max_tokens: int = 8192,
    temperature: float = 1.0,
    thinking_budget: int = 0,
):
    generation.update(
        name="Anthropic-generation",
        input=messages,
        model=client.model_name,
        model_parameters={
            "maxTokens": max_tokens,
            "temperature": temperature,
            "thinkingBudget": thinking_budget,
        },
    )
    completion = bedrock_claude(
        client,
        messages,
        max_tokens=max_tokens,
        temperature=temperature,
        thinking_budget=thinking_budget,
    )
    generation.end(
        output=MessageParam(role="assistant", content=completion.content),
        usage={
            "input": completion.usage.input_tokens,
            "output": completion.usage.output_tokens,
        }
    )
    return completion


def langfuse_expand[T](
    context: T,
    llm_fn: Callable[[list[MessageParam], StatefulGenerationClient], MessageParam],
    langfuse: Langfuse,
    langfuse_parent_trace_id: str,
    langfuse_parent_observation_id: str,
) -> Callable[[Node[AgentState[T]]], Awaitable[Node[AgentState[T]]]]:
    async def expand_fn(node: Node[AgentState[T]]) -> Node[AgentState[T]]:
        span = langfuse.span(
            trace_id=langfuse_parent_trace_id,
            parent_observation_id=node._id if node.parent else langfuse_parent_observation_id,
            name="expand",
        )
        message = llm_fn([m for n in node.get_trajectory() for m in n.data.thread], span.generation())
        new_node = Node(AgentState(await node.data.inner.on_message(context, message), message), parent=node, id=span.id)
        span.end(
            output=new_node.data.inner.__dict__, # check
            metadata={"child_node_id": new_node._id, "parent_node_id": node._id},
        )
        return new_node
    return expand_fn


async def agent_dfs[T](
    init: common.AgentMachine[T],
    context: T,
    llm_fn: Callable[[list[MessageParam], StatefulGenerationClient], MessageParam],
    langfuse: Langfuse,
    langfuse_parent_trace_id: str,
    langfuse_parent_observation_id: str,
    max_depth: int = 5,
    max_width: int = 3,
    max_budget: int | None = None,
) -> tuple[Node[AgentState[T]] | None, Node[AgentState[T]]]:
    span = langfuse.span(
        name="dfs",
        trace_id=langfuse_parent_trace_id,
        parent_observation_id=langfuse_parent_observation_id,
        input=init.__dict__, # check
    )
    root = Node(common.AgentState(init, None), id=span.id)
    expand_fn = langfuse_expand(context, llm_fn, langfuse, langfuse_parent_trace_id, span.id)
    solution = await common.dfs_rewind(root, expand_fn, max_depth, max_width, max_budget)
    span.end(
        output=solution.data.inner.__dict__ if solution else None, # check
        metadata={"child_node_id": root._id}
    )
    return solution, root


def solve_agent[T](
    init: common.AgentMachine[T],
    context: T,
    trace_name: str,
    m_claude: AnthropicClient,
    langfuse: Langfuse,
    max_depth: int = 3,
    max_width: int = 2,
):
    def llm_fn(
        messages: list[MessageParam],
        generation: StatefulGenerationClient,
    ) -> MessageParam:
        completion = span_claude_bedrock(m_claude, messages, generation)
        return MessageParam(role="assistant", content=completion.content)

    @observe(capture_input=False, capture_output=False, name=trace_name)
    def _inner():
        trace_id = langfuse_context.get_current_trace_id()
        observation_id = langfuse_context.get_current_observation_id()
        assert trace_id and observation_id, "missing trace_id or observation_id"
        langfuse_context.update_current_trace(name=trace_name)
        solution = agent_dfs(
            init,
            context,
            llm_fn,
            langfuse,
            trace_id,
            observation_id,
            max_depth=max_depth,
            max_width=max_width,
        )
        return solution
    return _inner()<|MERGE_RESOLUTION|>--- conflicted
+++ resolved
@@ -1,9 +1,4 @@
-<<<<<<< HEAD
 from typing import Awaitable, Callable
-from anthropic import AnthropicBedrock
-=======
-from typing import Callable
->>>>>>> 8c12ac7c
 from anthropic.types import MessageParam
 from fsm_core.llm_common import AnthropicClient
 
